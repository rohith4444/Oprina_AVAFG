--- conflicted
+++ resolved
@@ -1,6 +1,3 @@
 from .gmail import GMAIL_TOOLS
-<<<<<<< HEAD
 from .calendar import CALENDAR_TOOLS
-=======
-from .calendar import CALENDAR_TOOLS 
->>>>>>> a501413f
+ 