"""
Calendar Tools for ADK - Using Your Calendar Logic with ADK Patterns

Adapted from your existing calendar tools with:
- ADK tool context integration
- String returns for voice interaction
- Session state management
- Professional logging
- Connection checking via auth_utils
"""

import os
import sys
from typing import Dict, List, Any, Optional
from datetime import datetime, timedelta

# Add project root to path
current_file = os.path.abspath(__file__)
project_root = current_file
for _ in range(3):
    project_root = os.path.dirname(project_root)

if project_root not in sys.path:
    sys.path.insert(0, project_root)

from google.adk.tools import FunctionTool
from oprina.services.logging.logger import setup_logger

# Import simplified auth utils
from oprina.tools.auth_utils import get_calendar_service

# Import ADK utility functions
from oprina.common.utils import (
    validate_tool_context, update_agent_activity, log_tool_execution
)

# Import session state constants
from oprina.common.session_keys import (
    CALENDAR_CURRENT, CALENDAR_LAST_FETCH, CALENDAR_LAST_LIST_START_DATE,
    CALENDAR_LAST_LIST_DAYS, CALENDAR_LAST_LIST_COUNT,
    CALENDAR_LAST_EVENT_CREATED, CALENDAR_LAST_EVENT_CREATED_AT, CALENDAR_LAST_CREATED_EVENT_ID,
    CALENDAR_LAST_UPDATED_EVENT, CALENDAR_LAST_EVENT_UPDATED_AT,
    CALENDAR_LAST_DELETED_EVENT, CALENDAR_LAST_DELETED_ID, CALENDAR_LAST_DELETED_AT
)

logger = setup_logger("calendar_tools", console_output=True)


# =============================================================================
# Calendar Event Creation Tool
# =============================================================================

def calendar_create_event(
    summary: str,
    start_time: str,
    end_time: str,
    description: str = "",
    location: str = "",
    calendar_id: str = "primary",
    tool_context=None
) -> dict:
    """Create a new event in Google Calendar."""
    if not validate_tool_context(tool_context, "calendar_create_event"):
        return {"error": "No valid tool context provided"}
    
    try:
        # Log operation
        log_tool_execution(tool_context, "calendar_create_event", "create_event", True, 
                         f"Summary: '{summary}', Start: {start_time}, End: {end_time}")
        
        # Update agent activity
        update_agent_activity(tool_context, "calendar_agent", "creating_event")
        
        # Get Calendar service
        service = get_calendar_service()
        if not service:
            return {"error": "Calendar not set up. Please run: python setup_calendar.py"}
        
        # Parse times using your logic
        start_dt = _parse_datetime(start_time)
        end_dt = _parse_datetime(end_time)
        
        if not start_dt or not end_dt:
            return {"error": "Invalid date/time format. Please use format like 'YYYY-MM-DD HH:MM' or '2024-01-15 14:00'"}
        
        # Dynamically determine timezone (your logic)
        timezone_id = "America/New_York"  # Default to Eastern Time
        try:
            # Try to get the timezone from the calendar settings
            settings = service.settings().list().execute()
            for setting in settings.get("items", []):
                if setting.get("id") == "timezone":
                    timezone_id = setting.get("value")
                    break
        except Exception:
            # If we can't get it from settings, we'll use the default
            pass
        
        # Create event body (your logic)
        event_body = {
            "summary": summary,
            "start": {
                "dateTime": start_dt.isoformat(),
                "timeZone": timezone_id,
            },
            "end": {
                "dateTime": end_dt.isoformat(), 
                "timeZone": timezone_id
            }
        }
        
        # Add optional fields
        if description:
            event_body["description"] = description
        if location:
            event_body["location"] = location
        
        # Call the Calendar API to create the event
        event = service.events().insert(calendarId=calendar_id, body=event_body).execute()
        
        # Format response times for user
        start_formatted = start_dt.strftime('%A, %B %d at %I:%M %p')
        end_formatted = end_dt.strftime('%I:%M %p')
        
        # Update session state with rich data
        tool_context.state[CALENDAR_LAST_EVENT_CREATED] = {
            "id": event.get("id"),
            "summary": summary,
            "start": start_dt.isoformat(),
            "end": end_dt.isoformat(),
            "start_formatted": start_formatted,
            "end_formatted": end_formatted,
            "location": location,
            "description": description,
            "event_link": event.get("htmlLink", ""),
            "timezone": timezone_id
        }
        tool_context.state[CALENDAR_LAST_EVENT_CREATED_AT] = datetime.utcnow().isoformat()
        tool_context.state[CALENDAR_LAST_CREATED_EVENT_ID] = event.get("id")
        
        # Return the actual event object (dict) for proper Google Calendar integration
        log_tool_execution(tool_context, "calendar_create_event", "create_event", True, "Event created successfully")
        
        return event
        
    except Exception as e:
        logger.error(f"Error creating calendar event: {e}")
        log_tool_execution(tool_context, "calendar_create_event", "create_event", False, str(e))
        return {"error": f"Error creating event: {str(e)}"}


# =============================================================================
# Calendar Event Listing Tool
# =============================================================================

def calendar_list_events(
    start_date: str = "",
    days: int = 7,
    calendar_id: str = "primary",
    tool_context=None
) -> str:
    """List upcoming calendar events within a specified date range."""
    if not validate_tool_context(tool_context, "calendar_list_events"):
        return "Error: No valid tool context provided"
    
    try:
        # Log operation
        log_tool_execution(tool_context, "calendar_list_events", "list_events", True, 
                         f"Start date: '{start_date}', Days: {days}")
        
        # Update agent activity
        update_agent_activity(tool_context, "calendar_agent", "listing_events")
        
        # Get Calendar service
        service = get_calendar_service()
        if not service:
            return "Calendar not set up. Please run: python setup_calendar.py"
        
        # Set time range (your logic)
        if not start_date or start_date.strip() == "":
            start_time = datetime.utcnow()
            start_date_display = "today"
        else:
            try:
                start_time = datetime.strptime(start_date, "%Y-%m-%d")
                start_date_display = start_time.strftime('%B %d, %Y')
            except ValueError:
                return f"Invalid date format: {start_date}. Please use YYYY-MM-DD format."
        
        # If days is not provided or is invalid, default to 7 days
        if not days or days < 1:
            days = 7
        
        end_time = start_time + timedelta(days=days)
        
        # Format times for API call
        time_min = start_time.isoformat() + "Z"
        time_max = end_time.isoformat() + "Z"
        
        # Call the Calendar API (your logic)
        events_result = service.events().list(
            calendarId=calendar_id,
            timeMin=time_min,
            timeMax=time_max,
            maxResults=100,  # Large number to get all events
            singleEvents=True,
            orderBy="startTime",
        ).execute()
        
        events = events_result.get("items", [])
        
        # Update session state
        tool_context.state[CALENDAR_LAST_FETCH] = datetime.utcnow().isoformat()
        tool_context.state[CALENDAR_LAST_LIST_START_DATE] = start_date if start_date else "today"
        tool_context.state[CALENDAR_LAST_LIST_DAYS] = days
        tool_context.state[CALENDAR_LAST_LIST_COUNT] = len(events)
        
        if not events:
            days_text = "today" if days == 1 else f"the next {days} days"
            return f"No upcoming events found for {days_text}."
        
        # Format events for voice response (your comprehensive formatting)
        formatted_events = []
        for event in events:
            summary = event.get("summary", "Untitled Event")
            start_time_formatted = _format_event_time(event.get("start", {}))
            location = event.get("location", "")
            location_text = f" at {location}" if location else ""
            
            formatted_events.append(f"{summary} - {start_time_formatted}{location_text}")
        
        # Store detailed events in session for other agents to use
        detailed_events = []
        for event in events:
            detailed_events.append({
                "id": event.get("id"),
                "summary": event.get("summary", "Untitled Event"),
                "start": _format_event_time(event.get("start", {})),
                "end": _format_event_time(event.get("end", {})),
                "location": event.get("location", ""),
                "description": event.get("description", ""),
                "link": event.get("htmlLink", "")
            })
        
        tool_context.state[CALENDAR_CURRENT] = detailed_events
        
        # Create voice-friendly response
        days_text = "today" if days == 1 else f"the next {days} days"
        response_lines = [f"Found {len(events)} event(s) for {days_text}:"]
        
        # Show first 5 events in voice response
        for i, event_text in enumerate(formatted_events[:5], 1):
            response_lines.append(f"{i}. {event_text}")
        
        if len(events) > 5:
            response_lines.append(f"... and {len(events) - 5} more events")
        
        log_tool_execution(tool_context, "calendar_list_events", "list_events", True, 
                         f"Retrieved {len(events)} events")
        
        return "\n".join(response_lines)
        
    except Exception as e:
        logger.error(f"Error listing calendar events: {e}")
        log_tool_execution(tool_context, "calendar_list_events", "list_events", False, str(e))
        return f"Error retrieving events: {str(e)}"


# =============================================================================
# Calendar Event Update Tool
# =============================================================================

def calendar_update_event(
    event_id: str,
    summary: str = "",
    start_time: str = "",
    end_time: str = "",
    description: str = "",
    location: str = "",
    calendar_id: str = "primary",
    tool_context=None
) -> dict:
    """Edit an existing event in Google Calendar - change title and/or reschedule."""
    if not validate_tool_context(tool_context, "calendar_update_event"):
        return {"error": "No valid tool context provided"}
    
    try:
        # Log operation
        log_tool_execution(tool_context, "calendar_update_event", "update_event", True, 
                         f"Event ID: {event_id}, Summary: '{summary}'")
        
        # Update agent activity
        update_agent_activity(tool_context, "calendar_agent", "updating_event")
        
        # Get Calendar service
        service = get_calendar_service()
        if not service:
            return {"error": "Calendar not set up. Please run: python setup_calendar.py"}
        
        # First get the existing event (your logic)
        try:
            event = service.events().get(calendarId=calendar_id, eventId=event_id).execute()
        except Exception:
            return {"error": f"Event with ID {event_id} not found in calendar."}
        
        original_summary = event.get("summary", "Event")
        
        # Update the event with new values (your logic)
        updated_fields = []
        
        if summary:
            event["summary"] = summary
            updated_fields.append("title")
        
        if description:
            event["description"] = description
            updated_fields.append("description")
            
        if location:
            event["location"] = location
            updated_fields.append("location")
        
        # Get timezone from the original event (your logic)
        timezone_id = "America/New_York"  # Default
        if "start" in event and "timeZone" in event["start"]:
            timezone_id = event["start"]["timeZone"]
        
        # Update start time if provided
        if start_time:
            start_dt = _parse_datetime(start_time)
            if not start_dt:
                return {"error": "Invalid start time format. Please use YYYY-MM-DD HH:MM format."}
            event["start"] = {"dateTime": start_dt.isoformat(), "timeZone": timezone_id}
            updated_fields.append("start time")
        
        # Update end time if provided
        if end_time:
            end_dt = _parse_datetime(end_time)
            if not end_dt:
                return {"error": "Invalid end time format. Please use YYYY-MM-DD HH:MM format."}
            event["end"] = {"dateTime": end_dt.isoformat(), "timeZone": timezone_id}
            updated_fields.append("end time")
        
        # Update the event
        updated_event = service.events().update(
            calendarId=calendar_id, 
            eventId=event_id, 
            body=event
        ).execute()
        
        # Update session state
        tool_context.state[CALENDAR_LAST_UPDATED_EVENT] = {
            "id": event_id,
            "original_summary": original_summary,
            "new_summary": updated_event.get("summary", original_summary),
            "updated_fields": updated_fields,
            "event_link": updated_event.get("htmlLink", "")
        }
        tool_context.state[CALENDAR_LAST_EVENT_UPDATED_AT] = datetime.utcnow().isoformat()
<<<<<<< HEAD
        
        # Create voice-friendly response
        final_summary = updated_event.get("summary", original_summary)
        if updated_fields:
            fields_text = ", ".join(updated_fields)
            response = f"Event '{final_summary}' updated successfully - changed {fields_text}"
        else:
            response = f"No changes made to event '{final_summary}'"
=======
>>>>>>> 8663a288
        
        log_tool_execution(tool_context, "calendar_update_event", "update_event", True, "Event updated successfully")
        
        # Return the actual updated event object (dict) from Google Calendar API
        return updated_event
        
    except Exception as e:
        logger.error(f"Error updating calendar event: {e}")
        log_tool_execution(tool_context, "calendar_update_event", "update_event", False, str(e))
        return {"error": f"Error updating event: {str(e)}"}


# =============================================================================
# Calendar Event Deletion Tool
# =============================================================================

def calendar_delete_event(
    event_id: str,
    confirm: bool = False,
    calendar_id: str = "primary",
    tool_context=None
) -> dict:
    """Delete an event from Google Calendar."""
    if not validate_tool_context(tool_context, "calendar_delete_event"):
        return {"error": "No valid tool context provided"}
    
    # Safety check - require explicit confirmation (your logic)
    if not confirm:
        return {"error": "Please confirm deletion by setting confirm=True. This action cannot be undone."}
    
    try:
        # Log operation
        log_tool_execution(tool_context, "calendar_delete_event", "delete_event", True, f"Event ID: {event_id}")
        
        # Update agent activity
        update_agent_activity(tool_context, "calendar_agent", "deleting_event")
        
        # Get Calendar service
        service = get_calendar_service()
        if not service:
            return {"error": "Calendar not set up. Please run: python setup_calendar.py"}
        
        # Get event details before deletion for better user feedback
        try:
            event = service.events().get(calendarId=calendar_id, eventId=event_id).execute()
            event_summary = event.get("summary", "Event")
            event_start = _format_event_time(event.get("start", {}))
        except Exception:
            return {"error": f"Event with ID {event_id} not found in calendar."}
        
        # Call the Calendar API to delete the event
        service.events().delete(calendarId=calendar_id, eventId=event_id).execute()
        
        # Update session state
        tool_context.state[CALENDAR_LAST_DELETED_EVENT] = {
            "id": event_id,
            "summary": event_summary,
            "start": event_start,
            "deleted_at": datetime.utcnow().isoformat()
        }
        tool_context.state[CALENDAR_LAST_DELETED_ID] = event_id
        tool_context.state[CALENDAR_LAST_DELETED_AT] = datetime.utcnow().isoformat()
        
        log_tool_execution(tool_context, "calendar_delete_event", "delete_event", True, f"Event '{event_summary}' deleted")
        
        # Return success information as a dict
        return {
            "success": True,
            "message": f"Event '{event_summary}' (scheduled for {event_start}) has been deleted successfully",
            "deleted_event": {
                "id": event_id,
                "summary": event_summary,
                "start": event_start,
                "deleted_at": datetime.utcnow().isoformat()
            }
        }
        
    except Exception as e:
        logger.error(f"Error deleting calendar event: {e}")
        log_tool_execution(tool_context, "calendar_delete_event", "delete_event", False, str(e))
        return {"error": f"Error deleting event: {str(e)}"}


# =============================================================================
# Helper Functions (Your Logic)
# =============================================================================

def _parse_datetime(datetime_str: str) -> Optional[datetime]:
    """Parse a datetime string into a datetime object (your logic)."""
    formats = [
        "%Y-%m-%dT%H:%M:%S",
        "%Y-%m-%d %H:%M",
        "%Y-%m-%d %I:%M %p",
        "%Y-%m-%d",
        "%m/%d/%Y %H:%M",
        "%m/%d/%Y %I:%M %p",
        "%m/%d/%Y",
        "%B %d, %Y %H:%M",
        "%B %d, %Y %I:%M %p",
        "%B %d, %Y",
    ]
    
    for fmt in formats:
        try:
            return datetime.strptime(datetime_str, fmt)
        except ValueError:
            continue
    
    return None

def _format_event_time(event_time: dict) -> str:
    """Format an event time into a human-readable string (your logic)."""
    if "dateTime" in event_time:
        # This is a datetime event
        dt = datetime.fromisoformat(event_time["dateTime"].replace("Z", "+00:00"))
        return dt.strftime("%A, %B %d at %I:%M %p")
    elif "date" in event_time:
        # This is an all-day event
        return f"{event_time['date']} (All day)"
    return "Unknown time format"


# =============================================================================
# Create ADK Function Tools
# =============================================================================

# Event creation tool
calendar_create_event_tool = FunctionTool(func=calendar_create_event)

# Event listing tool
calendar_list_events_tool = FunctionTool(func=calendar_list_events)

# Event update tool
calendar_update_event_tool = FunctionTool(func=calendar_update_event)

# Event deletion tool
calendar_delete_event_tool = FunctionTool(func=calendar_delete_event)

# Calendar tools collection
CALENDAR_TOOLS = [
    calendar_create_event_tool,
    calendar_list_events_tool,
    calendar_update_event_tool,
    calendar_delete_event_tool
]

# Export for easy access
__all__ = [
    "calendar_create_event",
    "calendar_list_events", 
    "calendar_update_event",
    "calendar_delete_event",
    "CALENDAR_TOOLS"
]<|MERGE_RESOLUTION|>--- conflicted
+++ resolved
@@ -357,17 +357,6 @@
             "event_link": updated_event.get("htmlLink", "")
         }
         tool_context.state[CALENDAR_LAST_EVENT_UPDATED_AT] = datetime.utcnow().isoformat()
-<<<<<<< HEAD
-        
-        # Create voice-friendly response
-        final_summary = updated_event.get("summary", original_summary)
-        if updated_fields:
-            fields_text = ", ".join(updated_fields)
-            response = f"Event '{final_summary}' updated successfully - changed {fields_text}"
-        else:
-            response = f"No changes made to event '{final_summary}'"
-=======
->>>>>>> 8663a288
         
         log_tool_execution(tool_context, "calendar_update_event", "update_event", True, "Event updated successfully")
         
